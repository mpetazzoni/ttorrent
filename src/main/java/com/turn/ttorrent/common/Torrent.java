/**
 * Copyright (C) 2011-2012 Turn, Inc.
 *
 * Licensed under the Apache License, Version 2.0 (the "License");
 * you may not use this file except in compliance with the License.
 * You may obtain a copy of the License at
 *
 * http://www.apache.org/licenses/LICENSE-2.0
 *
 * Unless required by applicable law or agreed to in writing, software
 * distributed under the License is distributed on an "AS IS" BASIS,
 * WITHOUT WARRANTIES OR CONDITIONS OF ANY KIND, either express or implied.
 * See the License for the specific language governing permissions and
 * limitations under the License.
 */
package com.turn.ttorrent.common;

import com.turn.ttorrent.bcodec.BDecoder;
import com.turn.ttorrent.bcodec.BEValue;
import com.turn.ttorrent.bcodec.BEncoder;

import java.io.ByteArrayInputStream;
import java.io.ByteArrayOutputStream;
import java.io.File;
import java.io.FileInputStream;
import java.io.IOException;
import java.io.OutputStream;
import java.io.UnsupportedEncodingException;
import java.math.BigInteger;
import java.net.URI;
import java.net.URISyntaxException;
import java.nio.ByteBuffer;
import java.nio.channels.FileChannel;
import java.security.MessageDigest;
import java.security.NoSuchAlgorithmException;
import java.util.ArrayList;
import java.util.Arrays;
import java.util.Date;
import java.util.HashMap;
import java.util.HashSet;
import java.util.LinkedList;
import java.util.List;
import java.util.Map;
import java.util.Set;
import java.util.TreeMap;
import java.util.concurrent.Callable;
import java.util.concurrent.ExecutionException;
import java.util.concurrent.ExecutorService;
import java.util.concurrent.Executors;
import java.util.concurrent.Future;

import org.slf4j.Logger;
import org.slf4j.LoggerFactory;

/**
 * A torrent file tracked by the controller's BitTorrent tracker.
 *
 * <p>
 * This class represents an active torrent on the tracker. The torrent
 * information is kept in-memory, and is created from the byte blob one would
 * usually find in a <tt>.torrent</tt> file.
 * </p>
 *
 * <p>
 * Each torrent also keeps a repository of the peers seeding and leeching this
 * torrent from the tracker.
 * </p>
 *
 * @author mpetazzoni
 * @see <a href="http://wiki.theory.org/BitTorrentSpecification#Metainfo_File_Structure">Torrent meta-info file structure specification</a>
 */
public class Torrent {

	private static final Logger logger =
		LoggerFactory.getLogger(Torrent.class);

	/** Torrent file piece length (in bytes), we use 512 kB. */
	private static final int PIECE_LENGTH = 512 * 1024;

	public static final int PIECE_HASH_SIZE = 20;

	/** The query parameters encoding when parsing byte strings. */
	public static final String BYTE_ENCODING = "ISO-8859-1";

	/**
	 *
	 * @author dgiffin
	 * @author mpetazzoni
	 */
	public static class TorrentFile {

		public final File file;
		public final long size;

		public TorrentFile(File file, long size) {
			this.file = file;
			this.size = size;
		}
	};


	protected final byte[] encoded;
	protected final byte[] encoded_info;
	protected final Map<String, BEValue> decoded;
	protected final Map<String, BEValue> decoded_info;

	private final byte[] info_hash;
	private final String hex_info_hash;

	private final List<List<URI>> trackers;
	private final Set<URI> allTrackers;
	private final Date creationDate;
	private final String comment;
	private final String createdBy;
	private final String name;
	private final long size;
	protected final List<TorrentFile> files;

	private final boolean seeder;

	/**
	 * Create a new torrent from meta-info binary data.
	 *
	 * Parses the meta-info data (which should be B-encoded as described in the
	 * BitTorrent specification) and create a Torrent object from it.
	 *
	 * @param torrent The meta-info byte data.
	 * @param seeder Whether we'll be seeding for this torrent or not.
	 * @throws IOException When the info dictionary can't be read or
	 * encoded and hashed back to create the torrent's SHA-1 hash.
	 * @throws NoSuchAlgorithmException If the SHA-1 algorithm is not
	 * available.
	 */
	public Torrent(byte[] torrent, boolean seeder)
		throws IOException, NoSuchAlgorithmException {
		this.encoded = torrent;
		this.seeder = seeder;

		this.decoded = BDecoder.bdecode(
				new ByteArrayInputStream(this.encoded)).getMap();

		this.decoded_info = this.decoded.get("info").getMap();
		ByteArrayOutputStream baos = new ByteArrayOutputStream();
		BEncoder.bencode(this.decoded_info, baos);
		this.encoded_info = baos.toByteArray();
		this.info_hash = Torrent.hash(this.encoded_info);
		this.hex_info_hash = Torrent.byteArrayToHexString(this.info_hash);

		/**
		 * Parses the announce information from the decoded meta-info
		 * structure.
		 *
		 * <p>
		 * If the torrent doesn't define an announce-list, use the mandatory
		 * announce field value as the single tracker in a single announce
		 * tier.  Otherwise, the announce-list must be parsed and the trackers
		 * from each tier extracted.
		 * </p>
		 *
		 * @see <a href="http://bittorrent.org/beps/bep_0012.html">BitTorrent BEP#0012 "Multitracker Metadata Extension"</a>
		 */
		try {
			this.trackers = new ArrayList<List<URI>>();
			this.allTrackers = new HashSet<URI>();

			if (this.decoded.containsKey("announce-list")) {
				List<BEValue> tiers = this.decoded.get("announce-list").getList();
				for (BEValue tv : tiers) {
					List<BEValue> trackers = tv.getList();
					if (trackers.isEmpty()) {
						continue;
					}

					List<URI> tier = new ArrayList<URI>();
					for (BEValue tracker : trackers) {
						URI uri = new URI(tracker.getString());

						// Make sure we're not adding duplicate trackers.
						if (!this.allTrackers.contains(uri)) {
							tier.add(uri);
							this.allTrackers.add(uri);
						}
					}

					// Only add the tier if it's not empty.
					if (!tier.isEmpty()) {
						this.trackers.add(tier);
					}
				}
			} else if (this.decoded.containsKey("announce")) {
				URI tracker = new URI(this.decoded.get("announce").getString());
				this.allTrackers.add(tracker);

				// Build a single-tier announce list.
				List<URI> tier = new ArrayList<URI>();
				tier.add(tracker);
				this.trackers.add(tier);
			}
		} catch (URISyntaxException use) {
			throw new IOException(use);
		}

		this.creationDate = this.decoded.containsKey("creation date")
			? new Date(this.decoded.get("creation date").getLong() * 1000)
			: null;
		this.comment = this.decoded.containsKey("comment")
			? this.decoded.get("comment").getString()
			: null;
		this.createdBy = this.decoded.containsKey("created by")
			? this.decoded.get("created by").getString()
			: null;
		this.name = this.decoded_info.get("name").getString();

		this.files = new LinkedList<TorrentFile>();

		// Parse multi-file torrent file information structure.
		if (this.decoded_info.containsKey("files")) {
			for (BEValue file : this.decoded_info.get("files").getList()) {
				Map<String, BEValue> fileInfo = file.getMap();
				StringBuilder path = new StringBuilder();
				for (BEValue pathElement : fileInfo.get("path").getList()) {
					path.append(File.separator)
						.append(pathElement.getString());
				}
				this.files.add(new TorrentFile(
					new File(this.name, path.toString()),
					fileInfo.get("length").getLong()));
			}
		} else {
			// For single-file torrents, the name of the torrent is
			// directly the name of the file.
			this.files.add(new TorrentFile(
				new File(this.name),
				this.decoded_info.get("length").getLong()));
		}

		// Calculate the total size of this torrent from its files' sizes.
		long size = 0;
		for (TorrentFile file : this.files) {
			size += file.size;
		}
		this.size = size;

		logger.info("{}-file torrent information:",
			this.isMultifile() ? "Multi" : "Single");
		logger.info("  Torrent name: {}", this.name);
		logger.info("  Announced at:" + (this.trackers.size() == 0 ? " Seems to be trackerless" : ""));
		for (int i=0; i < this.trackers.size(); i++) {
			List<URI> tier = this.trackers.get(i);
			for (int j=0; j < tier.size(); j++) {
				logger.info("    {}{}",
					(j == 0 ? String.format("%2d. ", i+1) : "    "),
					tier.get(j));
			}
		}

		if (this.creationDate != null) {
			logger.info("  Created on..: {}", this.creationDate);
		}
		if (this.comment != null) {
			logger.info("  Comment.....: {}", this.comment);
		}
		if (this.createdBy != null) {
			logger.info("  Created by..: {}", this.createdBy);
		}

		if (this.isMultifile()) {
			logger.info("  Found {} file(s) in multi-file torrent structure.",
				this.files.size());
			int i = 0;
			for (TorrentFile file : this.files) {
				logger.debug("    {}. {} ({} byte(s))",
					new Object[] {
						String.format("%2d", ++i),
						file.file.getPath(),
						String.format("%,d", file.size)
					});
			}
		}

		logger.info("  Pieces......: {} piece(s) ({} byte(s)/piece)",
			(this.size / this.decoded_info.get("piece length").getInt()) + 1,
			this.decoded_info.get("piece length").getInt());
		logger.info("  Total size..: {} byte(s)",
			String.format("%,d", this.size));
	}

	/**
	 * Get this torrent's name.
	 *
	 * <p>
	 * For a single-file torrent, this is usually the name of the file. For a
	 * multi-file torrent, this is usually the name of a top-level directory
	 * containing those files.
	 * </p>
	 */
	public String getName() {
		return this.name;
	}

	/**
	 * Get this torrent's comment string.
	 */
	public String getComment() {
		return this.comment;
	}

	/**
	 * Get this torrent's creator (user, software, whatever...).
	 */
	public String getCreatedBy() {
		return this.createdBy;
	}

	/**
	 * Get the total size of this torrent.
	 */
	public long getSize() {
		return this.size;
	}

	/**
	 * Get the file names from this torrent.
	 *
	 * @return The list of relative filenames of all the files described in
	 * this torrent.
	 */
	public List<String> getFilenames() {
		List<String> filenames = new LinkedList<String>();
		for (TorrentFile file : this.files) {
			filenames.add(file.file.getPath());
		}
		return filenames;
	}

	/**
	 * Tells whether this torrent is multi-file or not.
	 */
	public boolean isMultifile() {
		return this.files.size() > 1;
	}

	/**
	 * Return the hash of the B-encoded meta-info structure of this torrent.
	 */
	public byte[] getInfoHash() {
		return this.info_hash;
	}

	/**
	 * Get this torrent's info hash (as an hexadecimal-coded string).
	 */
	public String getHexInfoHash() {
		return this.hex_info_hash;
	}

	/**
	 * Return a human-readable representation of this torrent object.
	 *
	 * <p>
	 * The torrent's name is used.
	 * </p>
	 */
	public String toString() {
		return this.getName();
	}

	/**
	 * Return the B-encoded meta-info of this torrent.
	 */
	public byte[] getEncoded() {
		return this.encoded;
	}

	/**
	 * Return the trackers for this torrent.
	 */
	public List<List<URI>> getAnnounceList() {
		return this.trackers;
	}

	/**
	 * Returns the number of trackers for this torrent.
	 */
	public int getTrackerCount() {
		return this.allTrackers.size();
	}

	/**
	 * Tells whether we were an initial seeder for this torrent.
	 */
	public boolean isSeeder() {
		return this.seeder;
	}

  /**
	 * Save this torrent meta-info structure into a .torrent file.
	 *
	 * @param file The file to write to.
	 * @throws IOException If an I/O error occurs while writing the file.
	 */
	public void save(File file) throws IOException {
      FileOutputStream fOut = null;
      try {
        fOut = new FileOutputStream(file);
        fOut.write(this.getEncoded());
      } finally {
        if (fOut != null){
          fOut.close();
        }
      }
	}

	public static byte[] hash(byte[] data) throws NoSuchAlgorithmException {
		MessageDigest md = MessageDigest.getInstance("SHA-1");
		md.update(data);
		return md.digest();
	}

	/**
	 * Convert a byte string to a string containing an hexadecimal
	 * representation of the original data.
	 *
	 * @param bytes The byte array to convert.
	 */
	public static String byteArrayToHexString(byte[] bytes) {
		BigInteger bi = new BigInteger(1, bytes);
		return String.format("%0" + (bytes.length << 1) + "X", bi);
	}

	/**
	 * Return an hexadecimal representation of the bytes contained in the
	 * given string, following the default, expected byte encoding.
	 *
	 * @param input The input string.
	 */
	public static String toHexString(String input) {
		try {
			byte[] bytes = input.getBytes(Torrent.BYTE_ENCODING);
			return Torrent.byteArrayToHexString(bytes);
		} catch (UnsupportedEncodingException uee) {
			return null;
		}
	}

	/**
	 * Determine how many threads to use for the piece hashing.
	 *
	 * <p>
	 * If the environment variable TTORRENT_HASHING_THREADS is set to an
	 * integer value greater than 0, its value will be used. Otherwise, it
	 * defaults to the number of processors detected by the Java Runtime.
	 * </p>
	 *
	 * @return How many threads to use for concurrent piece hashing.
	 */
	protected static int getHashingThreadsCount() {
		String threads = System.getenv("TTORRENT_HASHING_THREADS");

		if (threads != null) {
			try {
				int count = Integer.parseInt(threads);
				if (count > 0) {
					return count;
				}
			} catch (NumberFormatException nfe) {
				// Pass
			}
		}

		return Runtime.getRuntime().availableProcessors();
	}

	/** Torrent loading ---------------------------------------------------- */

	/**
	 * Load a torrent from the given torrent file.
	 *
	 * <p>
	 * This method assumes we are not a seeder and that local data needs to be
	 * validated.
	 * </p>
	 *
	 * @param torrent The abstract {@link File} object representing the
	 * <tt>.torrent</tt> file to load.
	 * @throws IOException When the torrent file cannot be read.
	 * @throws NoSuchAlgorithmException
	 */
	public static Torrent load(File torrent)
		throws IOException, NoSuchAlgorithmException {
		return Torrent.load(torrent, false);
	}

	/**
	 * Load a torrent from the given torrent file.
	 *
	 * @param torrent The abstract {@link File} object representing the
	 * <tt>.torrent</tt> file to load.
	 * @param seeder Whether we are a seeder for this torrent or not (disables
	 * local data validation).
	 * @throws IOException When the torrent file cannot be read.
	 * @throws NoSuchAlgorithmException
	 */
	public static Torrent load(File torrent, boolean seeder)
		throws IOException, NoSuchAlgorithmException {
		FileInputStream fis = null;
		try {
			fis = new FileInputStream(torrent);
			byte[] data = new byte[(int)torrent.length()];
			fis.read(data);
			return new Torrent(data, seeder);
		} finally {
			if (fis != null) {
				fis.close();
			}
		}
	}

	/** Torrent creation --------------------------------------------------- */

	/**
	 * Create a {@link Torrent} object for a file.
	 *
	 * <p>
	 * Hash the given file to create the {@link Torrent} object representing
	 * the Torrent metainfo about this file, needed for announcing and/or
	 * sharing said file.
	 * </p>
	 *
	 * @param source The file to use in the torrent.
	 * @param announce The announce URI that will be used for this torrent.
	 * @param createdBy The creator's name, or any string identifying the
	 * torrent's creator.
	 */
	public static Torrent create(File source, URI announce, String createdBy)
		throws NoSuchAlgorithmException, InterruptedException, IOException {
		return Torrent.create(source, null, announce, null, createdBy);
	}

	/**
	 * Create a {@link Torrent} object for a set of files.
	 *
	 * <p>
	 * Hash the given files to create the multi-file {@link Torrent} object
	 * representing the Torrent meta-info about them, needed for announcing
	 * and/or sharing these files. Since we created the torrent, we're
	 * considering we'll be a full initial seeder for it.
	 * </p>
	 *
	 * @param parent The parent directory or location of the torrent files,
	 * also used as the torrent's name.
	 * @param files The files to add into this torrent.
	 * @param announce The announce URI that will be used for this torrent.
	 * @param createdBy The creator's name, or any string identifying the
	 * torrent's creator.
	 */
	public static Torrent create(File parent, List<File> files, URI announce,
		String createdBy) throws NoSuchAlgorithmException,
		   InterruptedException, IOException {
		return Torrent.create(parent, files, announce, null, createdBy);
	}

	/**
	 * Create a {@link Torrent} object for a file.
	 *
	 * <p>
	 * Hash the given file to create the {@link Torrent} object representing
	 * the Torrent metainfo about this file, needed for announcing and/or
	 * sharing said file.
	 * </p>
	 *
	 * @param source The file to use in the torrent.
	 * @param announceList The announce URIs organized as tiers that will 
	 * be used for this torrent
	 * @param createdBy The creator's name, or any string identifying the
	 * torrent's creator.
	 */
	public static Torrent create(File source, List<List<URI>> announceList,
			String createdBy) throws NoSuchAlgorithmException,
			InterruptedException, IOException {
		return Torrent.create(source, null, null, announceList, createdBy);
	}
	
	/**
	 * Create a {@link Torrent} object for a set of files.
	 *
	 * <p>
	 * Hash the given files to create the multi-file {@link Torrent} object
	 * representing the Torrent meta-info about them, needed for announcing
	 * and/or sharing these files. Since we created the torrent, we're
	 * considering we'll be a full initial seeder for it.
	 * </p>
	 *
	 * @param source The parent directory or location of the torrent files,
	 * also used as the torrent's name.
	 * @param files The files to add into this torrent.
	 * @param announceList The announce URIs organized as tiers that will 
	 * be used for this torrent
	 * @param createdBy The creator's name, or any string identifying the
	 * torrent's creator.
	 */
	public static Torrent create(File source, List<File> files,
			List<List<URI>> announceList, String createdBy)
			throws NoSuchAlgorithmException, InterruptedException, IOException {
		return Torrent.create(source, files, null, announceList, createdBy);
	}
	
	/**
	 * Helper method to create a {@link Torrent} object for a set of files.
	 *
	 * <p>
	 * Hash the given files to create the multi-file {@link Torrent} object
	 * representing the Torrent meta-info about them, needed for announcing
	 * and/or sharing these files. Since we created the torrent, we're
	 * considering we'll be a full initial seeder for it.
	 * </p>
	 *
	 * @param parent The parent directory or location of the torrent files,
	 * also used as the torrent's name.
	 * @param files The files to add into this torrent.
	 * @param announce The announce URI that will be used for this torrent.
	 * @param announceList The announce URIs organized as tiers that will 
	 * be used for this torrent
	 * @param createdBy The creator's name, or any string identifying the
	 * torrent's creator.
	 */
	private static Torrent create(File parent, List<File> files, URI announce,
			List<List<URI>> announceList, String createdBy)
			throws NoSuchAlgorithmException, InterruptedException, IOException {
		if (files == null || files.isEmpty()) {
			logger.info("Creating single-file torrent for {}...",
				parent.getName());
		} else {
			logger.info("Creating {}-file torrent {}...",
				files.size(), parent.getName());
		}

		Map<String, BEValue> torrent = new HashMap<String, BEValue>();

		if (announce != null) {
			torrent.put("announce", new BEValue(announce.toString()));
		}
		if (announceList != null) {
			List<BEValue> tiers = new LinkedList<BEValue>();
			for (List<URI> trackers : announceList) {
				List<BEValue> tierInfo = new LinkedList<BEValue>();
				for (URI trackerURI : trackers) {
					tierInfo.add(new BEValue(trackerURI.toString()));
				}
				tiers.add(new BEValue(tierInfo));
			}
			torrent.put("announce-list", new BEValue(tiers));
		}
		
		torrent.put("creation date", new BEValue(new Date().getTime() / 1000));
		torrent.put("created by", new BEValue(createdBy));

		Map<String, BEValue> info = new TreeMap<String, BEValue>();
		info.put("name", new BEValue(parent.getName()));
		info.put("piece length", new BEValue(Torrent.PIECE_LENGTH));

		if (files == null || files.isEmpty()) {
			info.put("length", new BEValue(parent.length()));
			info.put("pieces", new BEValue(Torrent.hashFile(parent),
				Torrent.BYTE_ENCODING));
		} else {
			List<BEValue> fileInfo = new LinkedList<BEValue>();
			for (File file : files) {
				Map<String, BEValue> fileMap = new HashMap<String, BEValue>();
				fileMap.put("length", new BEValue(file.length()));

				LinkedList<BEValue> filePath = new LinkedList<BEValue>();
				while (file != null) {
					if (file.equals(parent)) {
						break;
					}

					filePath.addFirst(new BEValue(file.getName()));
					file = file.getParentFile();
				}

				fileMap.put("path", new BEValue(filePath));
				fileInfo.add(new BEValue(fileMap));
			}
			info.put("files", new BEValue(fileInfo));
			info.put("pieces", new BEValue(Torrent.hashFiles(files),
				Torrent.BYTE_ENCODING));
		}
		torrent.put("info", new BEValue(info));

		ByteArrayOutputStream baos = new ByteArrayOutputStream();
		BEncoder.bencode(new BEValue(torrent), baos);
		return new Torrent(baos.toByteArray(), true);
	}

	/**
	 * A {@link Callable} to hash a data chunk.
	 *
	 * @author mpetazzoni
	 */
	private static class CallableChunkHasher implements Callable<String> {

		private final MessageDigest md;
		private final ByteBuffer data;

		CallableChunkHasher(ByteBuffer buffer)
			throws NoSuchAlgorithmException {
			this.md = MessageDigest.getInstance("SHA-1");

			this.data = ByteBuffer.allocate(buffer.remaining());
			buffer.mark();
			this.data.put(buffer);
			this.data.clear();
			buffer.reset();
		}

		@Override
		public String call() throws UnsupportedEncodingException {
			this.md.reset();
			this.md.update(this.data.array());
			return new String(md.digest(), Torrent.BYTE_ENCODING);
		}
	}

	/**
	 * Return the concatenation of the SHA-1 hashes of a file's pieces.
	 *
	 * <p>
	 * Hashes the given file piece by piece using the default Torrent piece
	 * length (see {@link #PIECE_LENGTH}) and returns the concatenation of
	 * these hashes, as a string.
	 * </p>
	 *
	 * <p>
	 * This is used for creating Torrent meta-info structures from a file.
	 * </p>
	 *
	 * @param file The file to hash.
	 */
	private static String hashFile(File file)
		throws NoSuchAlgorithmException, InterruptedException, IOException {
		return Torrent.hashFiles(Arrays.asList(new File[] { file }));
	}

	private static String hashFiles(List<File> files)
		throws NoSuchAlgorithmException, InterruptedException, IOException {
		int threads = getHashingThreadsCount();
		ExecutorService executor = Executors.newFixedThreadPool(threads);
		ByteBuffer buffer = ByteBuffer.allocate(Torrent.PIECE_LENGTH);
		List<Future<String>> results = new LinkedList<Future<String>>();
		StringBuilder hashes = new StringBuilder();

		long length = 0L;
		int pieces = 0;

		long start = System.nanoTime();
		for (File file : files) {
			logger.info("Hashing data from {} with {} threads ({} pieces)...",
				new Object[] {
					file.getName(),
					threads,
					(int) (Math.ceil(
						(double)file.length() / Torrent.PIECE_LENGTH))
				});

			length += file.length();

			FileInputStream fis = new FileInputStream(file);
			FileChannel channel = fis.getChannel();
			int step = 10;

			try {
				while (channel.read(buffer) > 0) {
					if (buffer.remaining() == 0) {
						buffer.clear();
						results.add(executor.submit(new CallableChunkHasher(buffer)));
					}

					if (results.size() >= threads) {
						pieces += accumulateHashes(hashes, results);
					}

					if (channel.position() / (double)channel.size() * 100f > step) {
						logger.info("  ... {}% complete", step);
						step += 10;
					}
				}
			} finally {
				channel.close();
				fis.close();
			}
		}

		// Hash the last bit, if any
		if (buffer.position() > 0) {
			buffer.limit(buffer.position());
			buffer.position(0);
			results.add(executor.submit(new CallableChunkHasher(buffer)));
		}

		pieces += accumulateHashes(hashes, results);

		// Request orderly executor shutdown and wait for hashing tasks to
		// complete.
		executor.shutdown();
		while (!executor.isTerminated()) {
			Thread.sleep(10);
		}
		long elapsed = System.nanoTime() - start;

		int expectedPieces = (int) (Math.ceil(
				(double)length / Torrent.PIECE_LENGTH));
		logger.info("Hashed {} file(s) ({} bytes) in {} pieces ({} expected) in {}ms.",
			new Object[] {
				files.size(),
				length,
				pieces,
				expectedPieces,
				String.format("%.1f", elapsed/1e6),
			});

		return hashes.toString();
	}

	/**
	 * Accumulate the piece hashes into a given {@link StringBuilder}.
	 *
	 * @param hashes The {@link StringBuilder} to append hashes to.
	 * @param results The list of {@link Future}s that will yield the piece
	 *	hashes.
	 */
	private static int accumulateHashes(StringBuilder hashes,
			List<Future<String>> results) throws InterruptedException, IOException {
		try {
			int pieces = results.size();
			for (Future<String> chunk : results) {
				hashes.append(chunk.get());
			}
			results.clear();
			return pieces;
		} catch (ExecutionException ee) {
			throw new IOException("Error while hashing the torrent data!", ee);
		}
	}
<<<<<<< HEAD

	/**
	 * Display program usage on the given {@link PrintStream}.
	 */
	private static void usage(PrintStream s) {
		usage(s, null);
	}

	/**
	 * Display a message and program usage on the given {@link PrintStream}.
	 */
	private static void usage(PrintStream s, String msg) {
		if (msg != null) {
			s.println(msg);
			s.println();
		}

		s.println("usage: Torrent [options] [file|directory]");
		s.println();
		s.println("Available options:");
		s.println("  -h,--help             Show this help and exit.");
		s.println("  -t,--torrent FILE     Use FILE to read/write torrent file.");
		s.println();
		s.println("  -c,--create           Create a new torrent file using " +
			"the given announce URL and data.");
		s.println("  -a,--announce         Tracker URL (can be repeated).");
		s.println();
	}

	/**
	 * Torrent reader and creator.
	 *
	 * <p>
	 * You can use the {@code main()} function of this {@link Torrent} class to
	 * read or create torrent files. See usage for details.
	 * </p>
	 *
	 * TODO: support multiple announce URLs.
	 */
	public static void main(String[] args) {
		BasicConfigurator.configure(new ConsoleAppender(
			new PatternLayout("%-5p: %m%n")));

		CmdLineParser parser = new CmdLineParser();
		CmdLineParser.Option help = parser.addBooleanOption('h', "help");
		CmdLineParser.Option filename = parser.addStringOption('t', "torrent");
		CmdLineParser.Option create = parser.addBooleanOption('c', "create");
		CmdLineParser.Option announce = parser.addStringOption('a', "announce");

		try {
			parser.parse(args);
		} catch (CmdLineParser.OptionException oe) {
			System.err.println(oe.getMessage());
			usage(System.err);
			System.exit(1);
		}

		// Display help and exit if requested
		if (Boolean.TRUE.equals((Boolean)parser.getOptionValue(help))) {
			usage(System.out);
			System.exit(0);
		}

		String filenameValue = (String)parser.getOptionValue(filename);
		if (filenameValue == null) {
			usage(System.err, "Torrent file must be provided!");
			System.exit(1);
		}

		Boolean createFlag = (Boolean)parser.getOptionValue(create);
		String announceURL = (String)parser.getOptionValue(announce);

		String[] otherArgs = parser.getRemainingArgs();

		if (Boolean.TRUE.equals(createFlag) &&
				(otherArgs.length != 1 || announceURL == null)) {
			usage(System.err, "Announce URL and a file or directory must be " +
				"provided to create a torrent file!");
			System.exit(1);
		}

		OutputStream fos = null;
		try {
			if (Boolean.TRUE.equals(createFlag)) {
				if (filenameValue != null) {
					fos = new FileOutputStream(filenameValue);
				} else {
					fos = System.out;
				}

				URI announceURI = new URI(announceURL);
				File source = new File(otherArgs[0]);
				if (!source.exists() || !source.canRead()) {
					throw new IllegalArgumentException(
						"Cannot access source file or directory " +
						source.getName());
				}

				String creator = String.format("%s (ttorrent)",
					System.getProperty("user.name"));

				Torrent torrent = null;
				if (source.isDirectory()) {
					File[] files = source.listFiles();
					Arrays.sort(files);
					torrent = Torrent.create(source, Arrays.asList(files),
						announceURI, creator);
				} else {
					torrent = Torrent.create(source, announceURI, creator);
				}

              fos.write(torrent.getEncoded());
            } else {
				Torrent.load(new File(filenameValue), true);
			}
		} catch (Exception e) {
			logger.error("{}", e.getMessage(), e);
			System.exit(2);
		} finally {
			if (fos != null && fos != System.out) {
				try {
					fos.close();
				} catch (IOException ioe) {
				}
			}
		}
	}
=======
>>>>>>> 06a3dfc4
}<|MERGE_RESOLUTION|>--- conflicted
+++ resolved
@@ -24,7 +24,6 @@
 import java.io.File;
 import java.io.FileInputStream;
 import java.io.IOException;
-import java.io.OutputStream;
 import java.io.UnsupportedEncodingException;
 import java.math.BigInteger;
 import java.net.URI;
@@ -49,6 +48,7 @@
 import java.util.concurrent.Executors;
 import java.util.concurrent.Future;
 
+import org.apache.commons.io.FileUtils;
 import org.slf4j.Logger;
 import org.slf4j.LoggerFactory;
 
@@ -393,22 +393,14 @@
 		return this.seeder;
 	}
 
-  /**
+	/**
 	 * Save this torrent meta-info structure into a .torrent file.
 	 *
 	 * @param file The file to write to.
 	 * @throws IOException If an I/O error occurs while writing the file.
 	 */
 	public void save(File file) throws IOException {
-      FileOutputStream fOut = null;
-      try {
-        fOut = new FileOutputStream(file);
-        fOut.write(this.getEncoded());
-      } finally {
-        if (fOut != null){
-          fOut.close();
-        }
-      }
+		FileUtils.writeByteArrayToFile(file, this.getEncoded());
 	}
 
 	public static byte[] hash(byte[] data) throws NoSuchAlgorithmException {
@@ -842,134 +834,4 @@
 			throw new IOException("Error while hashing the torrent data!", ee);
 		}
 	}
-<<<<<<< HEAD
-
-	/**
-	 * Display program usage on the given {@link PrintStream}.
-	 */
-	private static void usage(PrintStream s) {
-		usage(s, null);
-	}
-
-	/**
-	 * Display a message and program usage on the given {@link PrintStream}.
-	 */
-	private static void usage(PrintStream s, String msg) {
-		if (msg != null) {
-			s.println(msg);
-			s.println();
-		}
-
-		s.println("usage: Torrent [options] [file|directory]");
-		s.println();
-		s.println("Available options:");
-		s.println("  -h,--help             Show this help and exit.");
-		s.println("  -t,--torrent FILE     Use FILE to read/write torrent file.");
-		s.println();
-		s.println("  -c,--create           Create a new torrent file using " +
-			"the given announce URL and data.");
-		s.println("  -a,--announce         Tracker URL (can be repeated).");
-		s.println();
-	}
-
-	/**
-	 * Torrent reader and creator.
-	 *
-	 * <p>
-	 * You can use the {@code main()} function of this {@link Torrent} class to
-	 * read or create torrent files. See usage for details.
-	 * </p>
-	 *
-	 * TODO: support multiple announce URLs.
-	 */
-	public static void main(String[] args) {
-		BasicConfigurator.configure(new ConsoleAppender(
-			new PatternLayout("%-5p: %m%n")));
-
-		CmdLineParser parser = new CmdLineParser();
-		CmdLineParser.Option help = parser.addBooleanOption('h', "help");
-		CmdLineParser.Option filename = parser.addStringOption('t', "torrent");
-		CmdLineParser.Option create = parser.addBooleanOption('c', "create");
-		CmdLineParser.Option announce = parser.addStringOption('a', "announce");
-
-		try {
-			parser.parse(args);
-		} catch (CmdLineParser.OptionException oe) {
-			System.err.println(oe.getMessage());
-			usage(System.err);
-			System.exit(1);
-		}
-
-		// Display help and exit if requested
-		if (Boolean.TRUE.equals((Boolean)parser.getOptionValue(help))) {
-			usage(System.out);
-			System.exit(0);
-		}
-
-		String filenameValue = (String)parser.getOptionValue(filename);
-		if (filenameValue == null) {
-			usage(System.err, "Torrent file must be provided!");
-			System.exit(1);
-		}
-
-		Boolean createFlag = (Boolean)parser.getOptionValue(create);
-		String announceURL = (String)parser.getOptionValue(announce);
-
-		String[] otherArgs = parser.getRemainingArgs();
-
-		if (Boolean.TRUE.equals(createFlag) &&
-				(otherArgs.length != 1 || announceURL == null)) {
-			usage(System.err, "Announce URL and a file or directory must be " +
-				"provided to create a torrent file!");
-			System.exit(1);
-		}
-
-		OutputStream fos = null;
-		try {
-			if (Boolean.TRUE.equals(createFlag)) {
-				if (filenameValue != null) {
-					fos = new FileOutputStream(filenameValue);
-				} else {
-					fos = System.out;
-				}
-
-				URI announceURI = new URI(announceURL);
-				File source = new File(otherArgs[0]);
-				if (!source.exists() || !source.canRead()) {
-					throw new IllegalArgumentException(
-						"Cannot access source file or directory " +
-						source.getName());
-				}
-
-				String creator = String.format("%s (ttorrent)",
-					System.getProperty("user.name"));
-
-				Torrent torrent = null;
-				if (source.isDirectory()) {
-					File[] files = source.listFiles();
-					Arrays.sort(files);
-					torrent = Torrent.create(source, Arrays.asList(files),
-						announceURI, creator);
-				} else {
-					torrent = Torrent.create(source, announceURI, creator);
-				}
-
-              fos.write(torrent.getEncoded());
-            } else {
-				Torrent.load(new File(filenameValue), true);
-			}
-		} catch (Exception e) {
-			logger.error("{}", e.getMessage(), e);
-			System.exit(2);
-		} finally {
-			if (fos != null && fos != System.out) {
-				try {
-					fos.close();
-				} catch (IOException ioe) {
-				}
-			}
-		}
-	}
-=======
->>>>>>> 06a3dfc4
 }