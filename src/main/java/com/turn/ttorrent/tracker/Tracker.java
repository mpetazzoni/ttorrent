/**
 * Copyright (C) 2011-2012 Turn, Inc.
 *
 * Licensed under the Apache License, Version 2.0 (the "License");
 * you may not use this file except in compliance with the License.
 * You may obtain a copy of the License at
 *
 * http://www.apache.org/licenses/LICENSE-2.0
 *
 * Unless required by applicable law or agreed to in writing, software
 * distributed under the License is distributed on an "AS IS" BASIS,
 * WITHOUT WARRANTIES OR CONDITIONS OF ANY KIND, either express or implied.
 * See the License for the specific language governing permissions and
 * limitations under the License.
 */
package com.turn.ttorrent.tracker;

import com.turn.ttorrent.common.Torrent;

import java.io.IOException;
import java.net.InetAddress;
import java.net.InetSocketAddress;
import java.net.MalformedURLException;
import java.net.URL;
<<<<<<< HEAD
import java.security.NoSuchAlgorithmException;
import java.util.Collection;
import java.util.List;
=======
import java.util.Collection;
>>>>>>> 06a3dfc4
import java.util.Timer;
import java.util.TimerTask;
import java.util.concurrent.ConcurrentHashMap;
import java.util.concurrent.ConcurrentMap;

import org.simpleframework.transport.connect.Connection;
import org.simpleframework.transport.connect.SocketConnection;
import org.slf4j.Logger;
import org.slf4j.LoggerFactory;

/**
 * BitTorrent tracker.
 *
 * <p>
 * The tracker usually listens on port 6969 (the standard BitTorrent tracker
 * port). Torrents must be registered directly to this tracker with the
 * {@link #announce(Torrent torrent)}</code> method.
 * </p>
 *
 * @author mpetazzoni
 */
public class Tracker {

	private static final Logger logger =
		LoggerFactory.getLogger(Tracker.class);

	/** Request path handled by the tracker announce request handler. */
	public static final String ANNOUNCE_URL = "/announce";

	/** Default tracker listening port (BitTorrent's default is 6969). */
	public static final int DEFAULT_TRACKER_PORT = 6969;

	/** Default server name and version announced by the tracker. */
	public static final String DEFAULT_VERSION_STRING =
		"BitTorrent Tracker (ttorrent)";

	private final Connection connection;
	private final InetSocketAddress address;

	/** The in-memory repository of torrents tracked. */
	private final ConcurrentMap<String, TrackedTorrent> torrents;

	private Thread tracker;
	private Thread collector;
	private boolean stop;

	/**
	 * Create a new BitTorrent tracker listening at the given address on the
	 * default port.
	 *
	 * @param address The address to bind to.
	 * @throws IOException Throws an <em>IOException</em> if the tracker
	 * cannot be initialized.
	 */
	public Tracker(InetAddress address) throws IOException {
		this(new InetSocketAddress(address, DEFAULT_TRACKER_PORT),
			DEFAULT_VERSION_STRING);
	}

	/**
	 * Create a new BitTorrent tracker listening at the given address.
	 *
	 * @param address The address to bind to.
	 * @throws IOException Throws an <em>IOException</em> if the tracker
	 * cannot be initialized.
	 */
	public Tracker(InetSocketAddress address) throws IOException {
		this(address, DEFAULT_VERSION_STRING);
	}

	/**
	 * Create a new BitTorrent tracker listening at the given address.
	 *
	 * @param address The address to bind to.
	 * @param version A version string served in the HTTP headers
	 * @throws IOException Throws an <em>IOException</em> if the tracker
	 * cannot be initialized.
	 */
	public Tracker(InetSocketAddress address, String version)
		throws IOException {
		this.address = address;

		this.torrents = new ConcurrentHashMap<String, TrackedTorrent>();
		this.connection = new SocketConnection(
				new TrackerService(version, this.torrents));
	}

	/**
	 * Returns the full announce URL served by this tracker.
	 *
	 * <p>
	 * This has the form http://host:port/announce.
	 * </p>
	 */
	public URL getAnnounceUrl() {
		try {
			return new URL("http",
				this.address.getAddress().getCanonicalHostName(),
				this.address.getPort(),
				Tracker.ANNOUNCE_URL);
		} catch (MalformedURLException mue) {
			logger.error("Could not build tracker URL: {}!", mue, mue);
		}

		return null;
	}

	/**
	 * Start the tracker thread.
	 */
	public void start() {
		if (this.tracker == null || !this.tracker.isAlive()) {
			this.tracker = new TrackerThread();
			this.tracker.setName("tracker:" + this.address.getPort());
			this.tracker.start();
		}

		if (this.collector == null || !this.collector.isAlive()) {
			this.collector = new PeerCollectorThread();
			this.collector.setName("peer-collector:" + this.address.getPort());
			this.collector.start();
		}
	}

	/**
	 * Stop the tracker.
	 *
	 * <p>
	 * This effectively closes the listening HTTP connection to terminate
	 * the service, and interrupts the peer collector thread as well.
	 * </p>
	 */
	public void stop() {
		this.stop = true;

		try {
			this.connection.close();
			logger.info("BitTorrent tracker closed.");
		} catch (IOException ioe) {
			logger.error("Could not stop the tracker: {}!", ioe.getMessage());
		}

		if (this.collector != null && this.collector.isAlive()) {
			this.collector.interrupt();
			logger.info("Peer collection terminated.");
		}
	}

<<<<<<< HEAD
  public ConcurrentMap<String, TrackedTorrent> getTorrentsMap() {
    return torrents;
  }

  public Collection<TrackedTorrent> getTrackedTorrents(){
    return torrents.values();
  }

  /**
=======
	/**
	 * Returns the list of tracker's torrents
	 */
	public Collection<TrackedTorrent> getTrackedTorrents() {
		return torrents.values();
	}

	/**
>>>>>>> 06a3dfc4
	 * Announce a new torrent on this tracker.
	 *
	 * <p>
	 * The fact that torrents must be announced here first makes this tracker a
	 * closed BitTorrent tracker: it will only accept clients for torrents it
	 * knows about, and this list of torrents is managed by the program
	 * instrumenting this Tracker class.
	 * </p>
	 *
	 * @param torrent The Torrent object to start tracking.
	 * @return The torrent object for this torrent on this tracker. This may be
	 * different from the supplied Torrent object if the tracker already
	 * contained a torrent with the same hash.
	 */
	public synchronized TrackedTorrent announce(Torrent torrent) throws IOException, NoSuchAlgorithmException {
		TrackedTorrent existing = this.torrents.get(torrent.getHexInfoHash());

		if (existing != null) {
			logger.warn("Tracker already announced torrent for '{}' " +
				"with hash {}.", existing.getName(), existing.getHexInfoHash());
			return existing;
		}

      final TrackedTorrent result;
      if (torrent instanceof  TrackedTorrent) {
        result = (TrackedTorrent) torrent;
      } else {
        result = new TrackedTorrent(torrent);
      }
      this.torrents.put(torrent.getHexInfoHash(), result);
		logger.info("Registered new torrent for '{}' with hash {}.",
			torrent.getName(), torrent.getHexInfoHash());
		return result;
	}

	/**
	 * Stop announcing the given torrent.
	 *
	 * @param torrent The Torrent object to stop tracking.
	 */
	public synchronized void remove(Torrent torrent) {
		if (torrent == null) {
			return;
		}

		this.torrents.remove(torrent.getHexInfoHash());
	}

	/**
	 * Stop announcing the given torrent after a delay.
	 *
	 * @param torrent The Torrent object to stop tracking.
	 * @param delay The delay, in milliseconds, before removing the torrent.
	 */
	public synchronized void remove(Torrent torrent, long delay) {
		if (torrent == null) {
			return;
		}

		new Timer().schedule(new TorrentRemoveTimer(this, torrent), delay);
	}

	/**
	 * Timer task for removing a torrent from a tracker.
	 *
	 * <p>
	 * This task can be used to stop announcing a torrent after a certain delay
	 * through a Timer.
	 * </p>
	 */
	private static class TorrentRemoveTimer extends TimerTask {

		private Tracker tracker;
		private Torrent torrent;

		TorrentRemoveTimer(Tracker tracker, Torrent torrent) {
			this.tracker = tracker;
			this.torrent = torrent;
		}

		@Override
		public void run() {
			this.tracker.remove(torrent);
		}
	}

	/**
	 * The main tracker thread.
	 *
	 * <p>
	 * The core of the BitTorrent tracker run by the controller is the
	 * SimpleFramework HTTP service listening on the configured address. It can
	 * be stopped with the <em>stop()</em> method, which closes the listening
	 * socket.
	 * </p>
	 */
	private class TrackerThread extends Thread {

		@Override
		public void run() {
			logger.info("Starting BitTorrent tracker on {}...",
				getAnnounceUrl());

			try {
				connection.connect(address);
			} catch (IOException ioe) {
				logger.error("Could not start the tracker: {}!", ioe.getMessage());
				Tracker.this.stop();
			}
		}
	}

	/**
	 * The unfresh peer collector thread.
	 *
	 * <p>
	 * Every PEER_COLLECTION_FREQUENCY_SECONDS, this thread will collect
	 * unfresh peers from all announced torrents.
	 * </p>
	 */
	private class PeerCollectorThread extends Thread {

		private static final int PEER_COLLECTION_FREQUENCY_SECONDS = 15;

		@Override
		public void run() {
			logger.info("Starting tracker peer collection for tracker at {}...",
				getAnnounceUrl());

			while (!stop) {
				for (TrackedTorrent torrent : torrents.values()) {
					torrent.collectUnfreshPeers();
				}

				try {
					Thread.sleep(PeerCollectorThread
							.PEER_COLLECTION_FREQUENCY_SECONDS * 1000);
				} catch (InterruptedException ie) {
					// Ignore
				}
			}
		}
	}
}<|MERGE_RESOLUTION|>--- conflicted
+++ resolved
@@ -22,13 +22,8 @@
 import java.net.InetSocketAddress;
 import java.net.MalformedURLException;
 import java.net.URL;
-<<<<<<< HEAD
 import java.security.NoSuchAlgorithmException;
 import java.util.Collection;
-import java.util.List;
-=======
-import java.util.Collection;
->>>>>>> 06a3dfc4
 import java.util.Timer;
 import java.util.TimerTask;
 import java.util.concurrent.ConcurrentHashMap;
@@ -177,17 +172,6 @@
 		}
 	}
 
-<<<<<<< HEAD
-  public ConcurrentMap<String, TrackedTorrent> getTorrentsMap() {
-    return torrents;
-  }
-
-  public Collection<TrackedTorrent> getTrackedTorrents(){
-    return torrents.values();
-  }
-
-  /**
-=======
 	/**
 	 * Returns the list of tracker's torrents
 	 */
@@ -196,7 +180,6 @@
 	}
 
 	/**
->>>>>>> 06a3dfc4
 	 * Announce a new torrent on this tracker.
 	 *
 	 * <p>
@@ -211,7 +194,8 @@
 	 * different from the supplied Torrent object if the tracker already
 	 * contained a torrent with the same hash.
 	 */
-	public synchronized TrackedTorrent announce(Torrent torrent) throws IOException, NoSuchAlgorithmException {
+	public synchronized TrackedTorrent announce(Torrent torrent)
+			throws IOException, NoSuchAlgorithmException {
 		TrackedTorrent existing = this.torrents.get(torrent.getHexInfoHash());
 
 		if (existing != null) {
@@ -220,13 +204,13 @@
 			return existing;
 		}
 
-      final TrackedTorrent result;
-      if (torrent instanceof  TrackedTorrent) {
-        result = (TrackedTorrent) torrent;
-      } else {
-        result = new TrackedTorrent(torrent);
-      }
-      this.torrents.put(torrent.getHexInfoHash(), result);
+		final TrackedTorrent result;
+		if (torrent instanceof TrackedTorrent) {
+			result = (TrackedTorrent)torrent;
+		} else {
+			result = new TrackedTorrent(torrent);
+		}
+		this.torrents.put(torrent.getHexInfoHash(), result);
 		logger.info("Registered new torrent for '{}' with hash {}.",
 			torrent.getName(), torrent.getHexInfoHash());
 		return result;
