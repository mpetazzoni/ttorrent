package com.turn.ttorrent.client;

import com.turn.ttorrent.common.AnnounceableInformation;
import com.turn.ttorrent.common.Pair;

import java.util.*;
import java.util.concurrent.locks.ReadWriteLock;
import java.util.concurrent.locks.ReentrantReadWriteLock;

public class TorrentsStorage {

  private final ReadWriteLock myReadWriteLock;
  private final Map<String, SharedTorrent> myActiveTorrents;
  private final Map<String, LoadedTorrent> myAnnounceableTorrents;

  public TorrentsStorage() {
    myReadWriteLock = new ReentrantReadWriteLock();
    myActiveTorrents = new HashMap<String, SharedTorrent>();
    myAnnounceableTorrents = new HashMap<String, LoadedTorrent>();
  }

  public boolean hasTorrent(String hash) {
    try {
      myReadWriteLock.readLock().lock();
      return myAnnounceableTorrents.containsKey(hash);
    } finally {
      myReadWriteLock.readLock().unlock();
    }
  }

  public LoadedTorrent getAnnounceableTorrent(String hash) {
    try {
      myReadWriteLock.readLock().lock();
      return myAnnounceableTorrents.get(hash);
    } finally {
      myReadWriteLock.readLock().unlock();
    }
  }

  public void peerDisconnected(String torrentHash) {
    final SharedTorrent torrent;
    try {
      myReadWriteLock.writeLock().lock();
      torrent = myActiveTorrents.get(torrentHash);
      if (torrent == null) return;

      final ClientState clientState = torrent.getClientState();
      boolean isTorrentFinished = torrent.isFinished();
      if (torrent.getDownloadersCount() == 0 && isTorrentFinished) {
        myActiveTorrents.remove(torrentHash);
      } else {
        return;
      }
    } finally {
      myReadWriteLock.writeLock().unlock();
    }
    torrent.close();
  }

  public SharedTorrent getTorrent(String hash) {
    try {
      myReadWriteLock.readLock().lock();
      return myActiveTorrents.get(hash);
    } finally {
      myReadWriteLock.readLock().unlock();
    }
  }

  public void addAnnounceableTorrent(String hash, LoadedTorrent torrent) {
    try {
      myReadWriteLock.writeLock().lock();
      myAnnounceableTorrents.put(hash, torrent);
    } finally {
      myReadWriteLock.writeLock().unlock();
    }
  }

  public SharedTorrent putIfAbsentActiveTorrent(String hash, SharedTorrent torrent) {
    try {
      myReadWriteLock.writeLock().lock();
      final SharedTorrent old = myActiveTorrents.get(hash);
      if (old != null) return old;

      return myActiveTorrents.put(hash, torrent);
    } finally {
      myReadWriteLock.writeLock().unlock();
    }
  }

<<<<<<< HEAD
  public Pair<SharedTorrent, AnnounceableFileTorrent> remove(String hash) {
    final Pair<SharedTorrent, AnnounceableFileTorrent> result;
    try {
      myReadWriteLock.writeLock().lock();
      final SharedTorrent sharedTorrent = myActiveTorrents.remove(hash);
      final AnnounceableFileTorrent announceableFileTorrent = myAnnounceableTorrents.remove(hash);
      result = new Pair<SharedTorrent, AnnounceableFileTorrent>(sharedTorrent, announceableFileTorrent);
=======
  public Pair<SharedTorrent, LoadedTorrent> remove(String hash) {
    try {
      myReadWriteLock.writeLock().lock();
      final SharedTorrent sharedTorrent = myActiveTorrents.remove(hash);
      final LoadedTorrent loadedTorrent = myAnnounceableTorrents.remove(hash);
      return new Pair<SharedTorrent, LoadedTorrent>(sharedTorrent, loadedTorrent);
>>>>>>> e56196a8
    } finally {
      myReadWriteLock.writeLock().unlock();
    }
    if (result.first() != null) {
      result.first().close();
    }
    return result;
  }

  public List<SharedTorrent> activeTorrents() {
    try {
      myReadWriteLock.readLock().lock();
      return new ArrayList<SharedTorrent>(myActiveTorrents.values());
    } finally {
      myReadWriteLock.readLock().unlock();
    }
  }

  public List<AnnounceableInformation> announceableTorrents() {
    List<AnnounceableInformation> result = new ArrayList<AnnounceableInformation>();
    try {
      myReadWriteLock.readLock().lock();
      for (LoadedTorrent loadedTorrent : myAnnounceableTorrents.values()) {
        result.add(loadedTorrent.createAnnounceableInformation());
      }
      return result;
    } finally {
      myReadWriteLock.readLock().unlock();
    }
  }

  public void clear() {
    final Collection<SharedTorrent> sharedTorrents;
    try {
      myReadWriteLock.writeLock().lock();
      sharedTorrents = new ArrayList<SharedTorrent>(myActiveTorrents.values());
      myAnnounceableTorrents.clear();
      myActiveTorrents.clear();
    } finally {
      myReadWriteLock.writeLock().unlock();
    }
    for (SharedTorrent sharedTorrent : sharedTorrents) {
      sharedTorrent.close();
    }
  }

  public Pair<SharedTorrent, AnnounceableFileTorrent> removeByTorrentPath(String absolutePath) {
    String torrentHash = null;
    try {
      myReadWriteLock.writeLock().lock();
      for (Map.Entry<String, AnnounceableFileTorrent> e : myAnnounceableTorrents.entrySet()) {
        if (e.getValue().getDotTorrentFilePath().equals(absolutePath)) {
          torrentHash = e.getKey();
          break;
        }
      }
    } finally {
      myReadWriteLock.writeLock().unlock();
    }
    if (torrentHash != null) {
      return remove(torrentHash);
    }
    return new Pair<SharedTorrent, AnnounceableFileTorrent>(null, null);
  }
}<|MERGE_RESOLUTION|>--- conflicted
+++ resolved
@@ -87,22 +87,13 @@
     }
   }
 
-<<<<<<< HEAD
-  public Pair<SharedTorrent, AnnounceableFileTorrent> remove(String hash) {
-    final Pair<SharedTorrent, AnnounceableFileTorrent> result;
-    try {
-      myReadWriteLock.writeLock().lock();
-      final SharedTorrent sharedTorrent = myActiveTorrents.remove(hash);
-      final AnnounceableFileTorrent announceableFileTorrent = myAnnounceableTorrents.remove(hash);
-      result = new Pair<SharedTorrent, AnnounceableFileTorrent>(sharedTorrent, announceableFileTorrent);
-=======
   public Pair<SharedTorrent, LoadedTorrent> remove(String hash) {
+    final Pair<SharedTorrent, LoadedTorrent> result;
     try {
       myReadWriteLock.writeLock().lock();
       final SharedTorrent sharedTorrent = myActiveTorrents.remove(hash);
       final LoadedTorrent loadedTorrent = myAnnounceableTorrents.remove(hash);
-      return new Pair<SharedTorrent, LoadedTorrent>(sharedTorrent, loadedTorrent);
->>>>>>> e56196a8
+      result = new Pair<SharedTorrent, LoadedTorrent>(sharedTorrent, loadedTorrent);
     } finally {
       myReadWriteLock.writeLock().unlock();
     }
@@ -148,23 +139,4 @@
       sharedTorrent.close();
     }
   }
-
-  public Pair<SharedTorrent, AnnounceableFileTorrent> removeByTorrentPath(String absolutePath) {
-    String torrentHash = null;
-    try {
-      myReadWriteLock.writeLock().lock();
-      for (Map.Entry<String, AnnounceableFileTorrent> e : myAnnounceableTorrents.entrySet()) {
-        if (e.getValue().getDotTorrentFilePath().equals(absolutePath)) {
-          torrentHash = e.getKey();
-          break;
-        }
-      }
-    } finally {
-      myReadWriteLock.writeLock().unlock();
-    }
-    if (torrentHash != null) {
-      return remove(torrentHash);
-    }
-    return new Pair<SharedTorrent, AnnounceableFileTorrent>(null, null);
-  }
 }