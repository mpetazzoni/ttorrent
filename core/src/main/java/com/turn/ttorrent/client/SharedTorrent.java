/**
 * Copyright (C) 2011-2012 Turn, Inc.
 *
 * Licensed under the Apache License, Version 2.0 (the "License");
 * you may not use this file except in compliance with the License.
 * You may obtain a copy of the License at
 *
 * http://www.apache.org/licenses/LICENSE-2.0
 *
 * Unless required by applicable law or agreed to in writing, software
 * distributed under the License is distributed on an "AS IS" BASIS,
 * WITHOUT WARRANTIES OR CONDITIONS OF ANY KIND, either express or implied.
 * See the License for the specific language governing permissions and
 * limitations under the License.
 */
package com.turn.ttorrent.client;

import com.turn.ttorrent.bcodec.InvalidBEncodingException;
import com.turn.ttorrent.common.Torrent;
import com.turn.ttorrent.common.Utils;
import com.turn.ttorrent.client.peer.PeerActivityListener;
import com.turn.ttorrent.client.peer.SharingPeer;
import com.turn.ttorrent.client.storage.TorrentByteStorage;
import com.turn.ttorrent.client.storage.FileStorage;
import com.turn.ttorrent.client.storage.FileCollectionStorage;
import com.turn.ttorrent.client.strategy.RequestStrategy;
import com.turn.ttorrent.client.strategy.RequestStrategyImplRarest;

import java.io.File;
import java.io.FileNotFoundException;
import java.io.IOException;
import java.net.URI;
import java.nio.ByteBuffer;
import java.security.NoSuchAlgorithmException;
import java.util.BitSet;
import java.util.Collections;
import java.util.LinkedList;
import java.util.List;
import java.util.SortedSet;
import java.util.TreeSet;
import java.util.concurrent.Callable;
import java.util.concurrent.ExecutorService;
import java.util.concurrent.Executors;
import java.util.concurrent.Future;

import org.apache.commons.io.FileUtils;
import org.slf4j.Logger;
import org.slf4j.LoggerFactory;


/**
 * A torrent shared by the BitTorrent client.
 *
 * <p>
 * The {@link SharedTorrent} class extends the Torrent class with all the data
 * and logic required by the BitTorrent client implementation.
 * </p>
 *
 * @author mpetazzoni
 */
public class SharedTorrent extends Torrent implements PeerActivityListener {

	private static final Logger logger =
		LoggerFactory.getLogger(SharedTorrent.class);

	/** End-game trigger ratio.
	 *
	 * <p>
	 * Eng-game behavior (requesting already requested pieces from available
	 * and ready peers to try to speed-up the end of the transfer) will only be
	 * enabled when the ratio of completed pieces over total pieces in the
	 * torrent is over this value.
	 * </p>
	 */
	private static final float ENG_GAME_COMPLETION_RATIO = 0.95f;

	/** Default Request Strategy.
	 *
	 * Use the rarest-first strategy by default.
	 */
	private static final RequestStrategy DEFAULT_REQUEST_STRATEGY = new RequestStrategyImplRarest();

	private boolean stop;

	private long uploaded;
	private long downloaded;
	private long left;

	private final TorrentByteStorage bucket;

	private final int pieceLength;
	private final ByteBuffer piecesHashes;

	private boolean initialized;
	private Piece[] pieces;
	private SortedSet<Piece> rarest;
	private BitSet completedPieces;
	private BitSet requestedPieces;
	private RequestStrategy requestStrategy;
	
	private double maxUploadRate = 0.0;
	private double maxDownloadRate = 0.0;
	/**
	 * Create a new shared torrent from a base Torrent object.
	 *
	 * <p>
	 * This will recreate a SharedTorrent object from the provided Torrent
	 * object's encoded meta-info data.
	 * </p>
	 *
	 * @param torrent The Torrent object.
	 * @param destDir The destination directory or location of the torrent
	 * files.
	 * @throws FileNotFoundException If the torrent file location or
	 * destination directory does not exist and can't be created.
	 * @throws IOException If the torrent file cannot be read or decoded.
	 */
	public SharedTorrent(Torrent torrent, File destDir)
		throws FileNotFoundException, IOException, NoSuchAlgorithmException {
		this(torrent, destDir, false);
	}

	/**
	 * Create a new shared torrent from a base Torrent object.
	 *
	 * <p>
	 * This will recreate a SharedTorrent object from the provided Torrent
	 * object's encoded meta-info data.
	 * </p>
	 *
	 * @param torrent The Torrent object.
	 * @param destDir The destination directory or location of the torrent
	 * files.
	 * @param seeder Whether we're a seeder for this torrent or not (disables
	 * validation).
	 * @throws FileNotFoundException If the torrent file location or
	 * destination directory does not exist and can't be created.
	 * @throws IOException If the torrent file cannot be read or decoded.
	 */
	public SharedTorrent(Torrent torrent, File destDir, boolean seeder)
		throws FileNotFoundException, IOException, NoSuchAlgorithmException {
		this(torrent.getEncoded(), destDir, seeder, DEFAULT_REQUEST_STRATEGY);
	}

	/**
	 * Create a new shared torrent from a base Torrent object.
	 *
	 * <p>
	 * This will recreate a SharedTorrent object from the provided Torrent
	 * object's encoded meta-info data.
	 * </p>
	 *
	 * @param torrent The Torrent object.
	 * @param destDir The destination directory or location of the torrent
	 * files.
	 * @param seeder Whether we're a seeder for this torrent or not (disables
	 * validation).
	 * @param requestStrategy The request strategy implementation.
	 * @throws FileNotFoundException If the torrent file location or
	 * destination directory does not exist and can't be created.
	 * @throws IOException If the torrent file cannot be read or decoded.
	 */
	public SharedTorrent(Torrent torrent, File destDir, boolean seeder,
			RequestStrategy requestStrategy)
		throws FileNotFoundException, IOException, NoSuchAlgorithmException {
		this(torrent.getEncoded(), destDir, seeder, requestStrategy);
	}

	/**
	 * Create a new shared torrent from meta-info binary data.
	 *
	 * @param torrent The meta-info byte data.
	 * @param destDir The destination directory or location of the torrent
	 * files.
	 * @throws FileNotFoundException If the torrent file location or
	 * destination directory does not exist and can't be created.
	 * @throws IOException If the torrent file cannot be read or decoded.
	 */
	public SharedTorrent(byte[] torrent, File destDir)
		throws FileNotFoundException, IOException, NoSuchAlgorithmException {
		this(torrent, destDir, false);
	}
	
	/**
	 * Create a new shared torrent from meta-info binary data.
	 *
	 * @param torrent The meta-info byte data.
	 * @param parent The parent directory or location the torrent files.
	 * @param seeder Whether we're a seeder for this torrent or not (disables
	 * validation).
	 * @throws FileNotFoundException If the torrent file location or
	 * destination directory does not exist and can't be created.
	 * @throws IOException If the torrent file cannot be read or decoded.
	 */
	public SharedTorrent(byte[] torrent, File parent, boolean seeder)
		throws FileNotFoundException, IOException, NoSuchAlgorithmException {
		this(torrent, parent, seeder, DEFAULT_REQUEST_STRATEGY);
	}

	/**
	 * Create a new shared torrent from meta-info binary data.
	 *
	 * @param torrent The meta-info byte data.
	 * @param parent The parent directory or location the torrent files.
	 * @param seeder Whether we're a seeder for this torrent or not (disables
	 * validation).
	 * @param requestStrategy The request strategy implementation.
	 * @throws FileNotFoundException If the torrent file location or
	 * destination directory does not exist and can't be created.
	 * @throws IOException If the torrent file cannot be read or decoded.
	 */
	public SharedTorrent(byte[] torrent, File parent, boolean seeder,
			RequestStrategy requestStrategy)
		throws FileNotFoundException, IOException, NoSuchAlgorithmException {
		super(torrent, seeder);

		if (parent == null || !parent.isDirectory()) {
			throw new IllegalArgumentException("Invalid parent directory!");
		}

		String parentPath = parent.getCanonicalPath();

		try {
			this.pieceLength = this.decoded_info.get("piece length").getInt();
			this.piecesHashes = ByteBuffer.wrap(this.decoded_info.get("pieces")
					.getBytes());

			if (this.piecesHashes.capacity() / Torrent.PIECE_HASH_SIZE *
					(long)this.pieceLength < this.getSize()) {
				throw new IllegalArgumentException("Torrent size does not " +
						"match the number of pieces and the piece size!");
			}
		} catch (InvalidBEncodingException ibee) {
			throw new IllegalArgumentException(
					"Error reading torrent meta-info fields!");
		}

		List<FileStorage> files = new LinkedList<FileStorage>();
		long offset = 0L;
		for (Torrent.TorrentFile file : this.files) {
			File actual = new File(parent, file.file.getPath());

			if (!actual.getCanonicalPath().startsWith(parentPath)) {
				throw new SecurityException("Torrent file path attempted " +
					"to break directory jail!");
			}

			actual.getParentFile().mkdirs();
			files.add(new FileStorage(actual, offset, file.size));
			offset += file.size;
		}
		this.bucket = new FileCollectionStorage(files, this.getSize());

		this.stop = false;

		this.uploaded = 0;
		this.downloaded = 0;
		this.left = this.getSize();

		this.initialized = false;
		this.pieces = new Piece[0];
		this.rarest = Collections.synchronizedSortedSet(new TreeSet<Piece>());
		this.completedPieces = new BitSet();
		this.requestedPieces = new BitSet();

		//TODO: should switch to guice
		this.requestStrategy = requestStrategy;
	}
	
	/**
	 * Creates a {@link SharedTorrent} from given URI
	 * 
	 * @param uri Url to the <code>.torrent</code> file
	 * @param destDir The parent directory or location of the torrent files.
	 * @throws FileNotFoundException If the torrent file location or
	 * destination directory does not exist and can't be created.
	 * @throws IOException When the torrent file cannot be read or decoded.
	 */
	public SharedTorrent(URI uri, File destDir) throws FileNotFoundException, IOException {
		this(Utils.resolveUrlFileToByteArray(uri), destDir);
	}
	
	/**
	 * Create a new {@link SharedTorrent} from the given torrent file.
	 *
	 * @param source The <code>.torrent</code> file to read the torrent
	 * meta-info from.
	 * @param destDir The parent directory or location of the torrent files.
	 * @throws FileNotFoundException If the torrent file location or
	 * destination directory does not exist and can't be created.
	 * @throws IOException When the torrent file cannot be read or decoded.
	 */
	public SharedTorrent(File source, File destDir) throws FileNotFoundException, IOException {
		this(FileUtils.readFileToByteArray(source), destDir);
	}

	/**
	 * Create a new shared torrent from the given torrent file.
	 *
	 * @param source The <code>.torrent</code> file to read the torrent
	 * meta-info from.
	 * @param destDir The parent directory or location of the torrent files.
	 * @throws FileNotFoundException If the torrent file location or
	 * destination directory does not exist and can't be created.
	 * @throws IOException When the torrent file cannot be read or decoded.
	 * @see #SharedTorrent(File, File)
	 */
<<<<<<< HEAD
	public static SharedTorrent fromFile(File source, File destDir)
		throws FileNotFoundException, IOException {
		return new SharedTorrent(FileUtils.readFileToByteArray(source), destDir);
=======
	public static SharedTorrent fromFile(File source, File parent)
		throws IOException, NoSuchAlgorithmException {
		byte[] data = FileUtils.readFileToByteArray(source);
		return new SharedTorrent(data, parent);
>>>>>>> 9321e512
	}
	
	public double getMaxUploadRate() {
		return this.maxUploadRate;
	}

	/**
	 * Set the maximum upload rate (in kB/second) for this
	 * torrent. A setting of &lt;= 0.0 disables rate limiting.
	 *
	 * @param rate The maximum upload rate
	 */
	public void setMaxUploadRate(double rate) {
		this.maxUploadRate = rate;
	}

	public double getMaxDownloadRate() {
		return this.maxDownloadRate;
	}

	/**
	 * Set the maximum download rate (in kB/second) for this
	 * torrent. A setting of &lt;= 0.0 disables rate limiting.
	 *
	 * @param rate The maximum download rate
	 */
	public void setMaxDownloadRate(double rate) {
		this.maxDownloadRate = rate;
	}

	/**
	 * Get the number of bytes uploaded for this torrent.
	 */
	public long getUploaded() {
		return this.uploaded;
	}

	/**
	 * Get the number of bytes downloaded for this torrent.
	 *
	 * <p>
	 * <b>Note:</b> this could be more than the torrent's length, and should
	 * not be used to determine a completion percentage.
	 * </p>
	 */
	public long getDownloaded() {
		return this.downloaded;
	}

	/**
	 * Get the number of bytes left to download for this torrent.
	 */
	public long getLeft() {
		return this.left;
	}

	/**
	 * Tells whether this torrent has been fully initialized yet.
	 */
	public boolean isInitialized() {
		return this.initialized;
	}

	/**
	 * Stop the torrent initialization as soon as possible.
	 */
	public void stop() {
		this.stop = true;
	}

	/**
	 * Build this torrent's pieces array.
	 *
	 * <p>
	 * Hash and verify any potentially present local data and create this
	 * torrent's pieces array from their respective hash provided in the
	 * torrent meta-info.
	 * </p>
	 *
	 * <p>
	 * This function should be called soon after the constructor to initialize
	 * the pieces array.
	 * </p>
	 */
	public synchronized void init() throws InterruptedException, IOException {
		if (this.isInitialized()) {
			throw new IllegalStateException("Torrent was already initialized!");
		}

		int threads = getHashingThreadsCount();
		int nPieces = (int) (Math.ceil(
				(double)this.getSize() / this.pieceLength));
		int step = 10;

		this.pieces = new Piece[nPieces];
		this.completedPieces = new BitSet(nPieces);
		this.piecesHashes.clear();

		ExecutorService executor = Executors.newFixedThreadPool(threads);
		List<Future<Piece>> results = new LinkedList<Future<Piece>>();

		try {
			logger.info("Analyzing local data for {} with {} threads ({} pieces)...",
				new Object[] { this.getName(), threads, nPieces });
			for (int idx=0; idx<nPieces; idx++) {
				byte[] hash = new byte[Torrent.PIECE_HASH_SIZE];
				this.piecesHashes.get(hash);

				// The last piece may be shorter than the torrent's global piece
				// length. Let's make sure we get the right piece length in any
				// situation.
				long off = ((long)idx) * this.pieceLength;
				long len = Math.min(
					this.bucket.size() - off,
					this.pieceLength);

				this.pieces[idx] = new Piece(this.bucket, idx, off, len, hash,
					this.isSeeder());

				Callable<Piece> hasher = new Piece.CallableHasher(this.pieces[idx]);
				results.add(executor.submit(hasher));

				if (results.size() >= threads) {
					this.validatePieces(results);
				}

				if (idx / (float)nPieces * 100f > step) {
					logger.info("  ... {}% complete", step);
					step += 10;
				}
			}

			this.validatePieces(results);
		} finally {
			// Request orderly executor shutdown and wait for hashing tasks to
			// complete.
			executor.shutdown();
			while (!executor.isTerminated()) {
				if (this.stop) {
					throw new InterruptedException("Torrent data analysis " +
						"interrupted.");
				}

				Thread.sleep(10);
			}
		}

		logger.debug("{}: we have {}/{} bytes ({}%) [{}/{} pieces].",
			new Object[] {
				this.getName(),
				(this.getSize() - this.left),
				this.getSize(),
				String.format("%.1f", (100f * (1f - this.left / (float)this.getSize()))),
				this.completedPieces.cardinality(),
				this.pieces.length
			});
		this.initialized = true;
	}

	/**
	 * Process the pieces enqueued for hash validation so far.
	 *
	 * @param results The list of {@link Future}s of pieces to process.
	 */
	private void validatePieces(List<Future<Piece>> results)
			throws IOException {
		try {
			for (Future<Piece> task : results) {
				Piece piece = task.get();
				if (this.pieces[piece.getIndex()].isValid()) {
					this.completedPieces.set(piece.getIndex());
					this.left -= piece.size();
				}
			}

			results.clear();
		} catch (Exception e) {
			throw new IOException("Error while hashing a torrent piece!", e);
		}
	}


	public synchronized void close() {
		try {
			this.bucket.close();
		} catch (IOException ioe) {
			logger.error("Error closing torrent byte storage: {}",
				ioe.getMessage());
		}
	}

	/**
	 * Retrieve a piece object by index.
	 *
	 * @param index The index of the piece in this torrent.
	 */
	public Piece getPiece(int index) {
		if (this.pieces == null) {
			throw new IllegalStateException("Torrent not initialized yet.");
		}

		if (index >= this.pieces.length) {
			throw new IllegalArgumentException("Invalid piece index!");
		}

		return this.pieces[index];
	}

	/**
	 * Get the number of pieces in this torrent.
	 */
	public int getPieceCount() {
		if (this.pieces == null) {
			throw new IllegalStateException("Torrent not initialized yet.");
		}

		return this.pieces.length;
	}


	/**
	 * Return a copy of the bit field of available pieces for this torrent.
	 *
	 * <p>
	 * Available pieces are pieces available in the swarm, and it does not
	 * include our own pieces.
	 * </p>
	 */
	public BitSet getAvailablePieces() {
		if (!this.isInitialized()) {
			throw new IllegalStateException("Torrent not yet initialized!");
		}

		BitSet availablePieces = new BitSet(this.pieces.length);

		synchronized (this.pieces) {
			for (Piece piece : this.pieces) {
				if (piece.available()) {
					availablePieces.set(piece.getIndex());
				}
			}
		}

		return availablePieces;
	}

	/**
	 * Return a copy of the completed pieces bitset.
	 */
	public BitSet getCompletedPieces() {
		if (!this.isInitialized()) {
			throw new IllegalStateException("Torrent not yet initialized!");
		}

		synchronized (this.completedPieces) {
			return (BitSet)this.completedPieces.clone();
		}
	}

	/**
	 * Return a copy of the requested pieces bitset.
	 */
	public BitSet getRequestedPieces() {
		if (!this.isInitialized()) {
			throw new IllegalStateException("Torrent not yet initialized!");
		}

		synchronized (this.requestedPieces) {
			return (BitSet)this.requestedPieces.clone();
		}
	}

	/**
	 * Tells whether this torrent has been fully downloaded, or is fully
	 * available locally.
	 */
	public synchronized boolean isComplete() {
		return this.pieces.length > 0 &&
			this.completedPieces.cardinality() == this.pieces.length;
	}

	/**
	 * Finalize the download of this torrent.
	 *
	 * <p>
	 * This realizes the final, pre-seeding phase actions on this torrent,
	 * which usually consists in putting the torrent data in their final form
	 * and at their target location.
	 * </p>
	 *
	 * @see TorrentByteStorage#finish
	 */
	public synchronized void finish() throws IOException {
		if (!this.isInitialized()) {
			throw new IllegalStateException("Torrent not yet initialized!");
		}

		if (!this.isComplete()) {
			throw new IllegalStateException("Torrent download is not complete!");
		}

		this.bucket.finish();
	}

	public synchronized boolean isFinished() {
		return this.isComplete() && this.bucket.isFinished();
	}

	/**
	 * Return the completion percentage of this torrent.
	 *
	 * <p>
	 * This is computed from the number of completed pieces divided by the
	 * number of pieces in this torrent, times 100.
	 * </p>
	 */
	public float getCompletion() {
		return this.isInitialized()
			? (float)this.completedPieces.cardinality() /
				(float)this.pieces.length * 100.0f
			: 0.0f;
	}

	/**
	 * Mark a piece as completed, decrementing the piece size in bytes from our
	 * left bytes to download counter.
	 */
	public synchronized void markCompleted(Piece piece) {
		if (this.completedPieces.get(piece.getIndex())) {
			return;
		}

		// A completed piece means that's that much data left to download for
		// this torrent.
		this.left -= piece.size();
		this.completedPieces.set(piece.getIndex());
	}

	/** PeerActivityListener handler(s). *************************************/

	/**
	 * Peer choked handler.
	 *
	 * <p>
	 * When a peer chokes, the requests made to it are canceled and we need to
	 * mark the eventually piece we requested from it as available again for
	 * download tentative from another peer.
	 * </p>
	 *
	 * @param peer The peer that choked.
	 */
	@Override
	public synchronized void handlePeerChoked(SharingPeer peer) {
		Piece piece = peer.getRequestedPiece();

		if (piece != null) {
			this.requestedPieces.set(piece.getIndex(), false);
		}

		logger.trace("Peer {} choked, we now have {} outstanding " +
				"request(s): {}",
			new Object[] {
				peer,
				this.requestedPieces.cardinality(),
				this.requestedPieces
		});
	}

	/**
	 * Peer ready handler.
	 *
	 * <p>
	 * When a peer becomes ready to accept piece block requests, select a piece
	 * to download and go for it.
	 * </p>
	 *
	 * @param peer The peer that became ready.
	 */
	@Override
	public synchronized void handlePeerReady(SharingPeer peer) {
		BitSet interesting = peer.getAvailablePieces();
		interesting.andNot(this.completedPieces);
		interesting.andNot(this.requestedPieces);

		logger.trace("Peer {} is ready and has {} interesting piece(s).",
			peer, interesting.cardinality());

		// If we didn't find interesting pieces, we need to check if we're in
		// an end-game situation. If yes, we request an already requested piece
		// to try to speed up the end.
		if (interesting.cardinality() == 0) {
			interesting = peer.getAvailablePieces();
			interesting.andNot(this.completedPieces);
			if (interesting.cardinality() == 0) {
				logger.trace("No interesting piece from {}!", peer);
				return;
			}

			if (this.completedPieces.cardinality() <
					ENG_GAME_COMPLETION_RATIO * this.pieces.length) {
				logger.trace("Not far along enough to warrant end-game mode.");
				return;
			}

			logger.trace("Possible end-game, we're about to request a piece " +
				"that was already requested from another peer.");
		}

		Piece chosen = requestStrategy.choosePiece(rarest, interesting, pieces);
		this.requestedPieces.set(chosen.getIndex());

		logger.trace("Requesting {} from {}, we now have {} " +
				"outstanding request(s): {}",
			new Object[] {
				chosen,
				peer,
				this.requestedPieces.cardinality(),
				this.requestedPieces
			});

		peer.downloadPiece(chosen);
	}

	/**
	 * Piece availability handler.
	 *
	 * <p>
	 * Handle updates in piece availability from a peer's HAVE message. When
	 * this happens, we need to mark that piece as available from the peer.
	 * </p>
	 *
	 * @param peer The peer we got the update from.
	 * @param piece The piece that became available.
	 */
	@Override
	public synchronized void handlePieceAvailability(SharingPeer peer,
			Piece piece) {
		// If we don't have this piece, tell the peer we're interested in
		// getting it from him.
		if (!this.completedPieces.get(piece.getIndex()) &&
			!this.requestedPieces.get(piece.getIndex())) {
			peer.interesting();
		}

		this.rarest.remove(piece);
		piece.seenAt(peer);
		this.rarest.add(piece);

		logger.trace("Peer {} contributes {} piece(s) [{}/{}/{}].",
			new Object[] {
				peer,
				peer.getAvailablePieces().cardinality(),
				this.completedPieces.cardinality(),
				this.getAvailablePieces().cardinality(),
				this.pieces.length
			});

		if (!peer.isChoked() &&
			peer.isInteresting() &&
			!peer.isDownloading()) {
			this.handlePeerReady(peer);
		}
	}

	/**
	 * Bit field availability handler.
	 *
	 * <p>
	 * Handle updates in piece availability from a peer's BITFIELD message.
	 * When this happens, we need to mark in all the pieces the peer has that
	 * they can be reached through this peer, thus augmenting the global
	 * availability of pieces.
	 * </p>
	 *
	 * @param peer The peer we got the update from.
	 * @param availablePieces The pieces availability bit field of the peer.
	 */
	@Override
	public synchronized void handleBitfieldAvailability(SharingPeer peer,
			BitSet availablePieces) {
		// Determine if the peer is interesting for us or not, and notify it.
		BitSet interesting = (BitSet)availablePieces.clone();
		interesting.andNot(this.completedPieces);
		interesting.andNot(this.requestedPieces);

		if (interesting.cardinality() == 0) {
			peer.notInteresting();
		} else {
			peer.interesting();
		}

		// Record that the peer has all the pieces it told us it had.
		for (int i = availablePieces.nextSetBit(0); i >= 0;
				i = availablePieces.nextSetBit(i+1)) {
			this.rarest.remove(this.pieces[i]);
			this.pieces[i].seenAt(peer);
			this.rarest.add(this.pieces[i]);
		}

		logger.trace("Peer {} contributes {} piece(s) ({} interesting) " +
			"[completed={}; available={}/{}].",
			new Object[] {
				peer,
				availablePieces.cardinality(),
				interesting.cardinality(),
				this.completedPieces.cardinality(),
				this.getAvailablePieces().cardinality(),
				this.pieces.length
			});
	}

	/**
	 * Piece upload completion handler.
	 *
	 * <p>
	 * When a piece has been sent to a peer, we just record that we sent that
	 * many bytes. If the piece is valid on the peer's side, it will send us a
	 * HAVE message and we'll record that the piece is available on the peer at
	 * that moment (see <code>handlePieceAvailability()</code>).
	 * </p>
	 *
	 * @param peer The peer we got this piece from.
	 * @param piece The piece in question.
	 */
	@Override
	public synchronized void handlePieceSent(SharingPeer peer, Piece piece) {
		logger.trace("Completed upload of {} to {}.", piece, peer);
		this.uploaded += piece.size();
	}

	/**
	 * Piece download completion handler.
	 *
	 * <p>
	 * If the complete piece downloaded is valid, we can record in the torrent
	 * completedPieces bit field that we know have this piece.
	 * </p>
	 *
	 * @param peer The peer we got this piece from.
	 * @param piece The piece in question.
	 */
	@Override
	public synchronized void handlePieceCompleted(SharingPeer peer,
		Piece piece) throws IOException {
		// Regardless of validity, record the number of bytes downloaded and
		// mark the piece as not requested anymore
		this.downloaded += piece.size();
		this.requestedPieces.set(piece.getIndex(), false);

		logger.trace("We now have {} piece(s) and {} outstanding request(s): {}",
			new Object[] {
				this.completedPieces.cardinality(),
				this.requestedPieces.cardinality(),
				this.requestedPieces
			});
	}

	/**
	 * Peer disconnection handler.
	 *
	 * <p>
	 * When a peer disconnects, we need to mark in all of the pieces it had
	 * available that they can't be reached through this peer anymore.
	 * </p>
	 *
	 * @param peer The peer we got this piece from.
	 */
	@Override
	public synchronized void handlePeerDisconnected(SharingPeer peer) {
		BitSet availablePieces = peer.getAvailablePieces();

		for (int i = availablePieces.nextSetBit(0); i >= 0;
				i = availablePieces.nextSetBit(i+1)) {
			this.rarest.remove(this.pieces[i]);
			this.pieces[i].noLongerAt(peer);
			this.rarest.add(this.pieces[i]);
		}

		Piece requested = peer.getRequestedPiece();
		if (requested != null) {
			this.requestedPieces.set(requested.getIndex(), false);
		}

		logger.debug("Peer {} went away with {} piece(s) [completed={}; available={}/{}]",
			new Object[] {
				peer,
				availablePieces.cardinality(),
				this.completedPieces.cardinality(),
				this.getAvailablePieces().cardinality(),
				this.pieces.length
			});
		logger.trace("We now have {} piece(s) and {} outstanding request(s): {}",
			new Object[] {
				this.completedPieces.cardinality(),
				this.requestedPieces.cardinality(),
				this.requestedPieces
			});
	}

	@Override
	public synchronized void handleIOException(SharingPeer peer,
			IOException ioe) { /* Do nothing */ }
}<|MERGE_RESOLUTION|>--- conflicted
+++ resolved
@@ -305,16 +305,9 @@
 	 * @throws IOException When the torrent file cannot be read or decoded.
 	 * @see #SharedTorrent(File, File)
 	 */
-<<<<<<< HEAD
 	public static SharedTorrent fromFile(File source, File destDir)
 		throws FileNotFoundException, IOException {
 		return new SharedTorrent(FileUtils.readFileToByteArray(source), destDir);
-=======
-	public static SharedTorrent fromFile(File source, File parent)
-		throws IOException, NoSuchAlgorithmException {
-		byte[] data = FileUtils.readFileToByteArray(source);
-		return new SharedTorrent(data, parent);
->>>>>>> 9321e512
 	}
 	
 	public double getMaxUploadRate() {
