--- conflicted
+++ resolved
@@ -13,14 +13,11 @@
 
 	<dependencies>
 		<dependency>
-<<<<<<< HEAD
 			<groupId>commons-codec</groupId>
 			<artifactId>commons-codec</artifactId>
 			<version>1.10</version>
 		</dependency>
 		<dependency>
-=======
->>>>>>> 9321e512
 			<groupId>commons-io</groupId>
 			<artifactId>commons-io</artifactId>
 			<version>2.4</version>
@@ -35,7 +32,6 @@
 			<artifactId>slf4j-api</artifactId>
 			<version>1.7.12</version>
 		</dependency>
-<<<<<<< HEAD
  		<dependency>
  			<groupId>org.apache.httpcomponents</groupId>
  			<artifactId>httpclient</artifactId>
@@ -47,13 +43,11 @@
  			<version>4.10</version>
  			<scope>test</scope>
  		</dependency>
-=======
 		<dependency>
 			<groupId>org.testng</groupId>
 			<artifactId>testng</artifactId>
 			<version>6.1.1</version>
 			<scope>test</scope>
 		</dependency>
->>>>>>> 9321e512
 	</dependencies>
 </project>